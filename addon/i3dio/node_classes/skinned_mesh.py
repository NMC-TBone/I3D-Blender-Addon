--- conflicted
+++ resolved
@@ -1,209 +1,200 @@
-"""
-A lot of classes in this file is purely to have different classes for different objects that are functionally the same,
-but it helps with debugging big trees and seeing the structure.
-"""
-from __future__ import annotations
-from typing import (Union, Dict, List, Type, OrderedDict, Optional)
-from collections import ChainMap
-import mathutils
-import bpy
-
-from . import node
-from .node import (TransformGroupNode, SceneGraphNode)
-from .shape import (ShapeNode, EvaluatedMesh)
-from ..i3d import I3D
-from .. import xml_i3d
-
-import math
-
-
-class SkinnedMeshBoneNode(TransformGroupNode):
-    def __init__(self, id_: int, bone_object: bpy.types.Bone,
-                 i3d: I3D, parent: SceneGraphNode):
-        super().__init__(id_=id_, empty_object=bone_object, i3d=i3d, parent=parent)
-
-    def _convert_to_i3d_space(self, matrix: mathutils.Matrix) -> mathutils.Matrix:
-        conversion_matrix: mathutils.Matrix = self.i3d.conversion_matrix
-        return conversion_matrix @ matrix @ conversion_matrix.inverted()
-
-    @property
-    def _transform_for_conversion(self) -> mathutils.Matrix:
-        if self.blender_object.parent and isinstance(self.blender_object.parent, bpy.types.Bone):
-            # When a bone is parented to another bone, the bone's matrix_local is in relation to the parent bone.
-            # No need for the conversion matrix here since the bones are already in the correct orientation.
-            parent_bone_transform = self.blender_object.parent.matrix_local
-            return parent_bone_transform.inverted() @ self.blender_object.matrix_local
-
-        # Initialize default identity matrix for armature transform
-        armature_transform = mathutils.Matrix.Identity(4)
-
-        custom_parent = None
-
-        # Check if the bone has a 'Child Of' constraint and retrieve its target as the custom parent, if it exists
-        if isinstance(self.parent.blender_object, bpy.types.Object):
-            custom_parent = SkinnedMeshRootNode._get_new_bone_parent(self.parent.blender_object, self.blender_object)
-
-        # Get the armature object only if the bone is not parented to another bone
-        if custom_parent or (not self.blender_object.parent and self.i3d.settings['collapse_armatures']):
-            armature_obj = self.parent.blender_object
-            self.logger.debug(f"the armature object: {armature_obj.name}")
-            armature_transform = self._convert_to_i3d_space(armature_obj.matrix_local)
-
-        # Get the bone's transformation in armature space
-        bone_transform = self._convert_to_i3d_space(self.blender_object.matrix_local)
-
-        # Giants Engine expects bones to point along the Z-axis, just like how Blender shows them visually.
-        # But when a bone is directly connected to the armature (a root bone), Blender internally treats it as pointing
-        # along the Y-axis. This difference needs to be fixed by rotating the bone -90 degrees around the X-axis.
-        # Bones connected to other bones already work correctly and don’t need this adjustment.
-        rot_fix = mathutils.Matrix.Rotation(math.radians(-90.0), 4, 'X')
-        translation = bone_transform.to_translation()
-        bone_transform = rot_fix @ bone_transform.to_3x3().to_4x4()
-        bone_transform.translation = translation
-
-        # If a custom parent exists, calculate bone transformation relative to the parent
-        if custom_parent:
-            self.logger.debug(f"has a custom parent: {custom_parent.name} from child of constraint")
-            # For a 'Child Of' constraint targeting a regular object rather than another bone, the bone’s
-            # final transformation depends on that object’s global position in the scene. Since this object
-            # may lie deep within another hierarchy, `matrix_local` alone isn’t sufficient. Instead, we use
-            # `matrix_world` to get the object’s fully resolved global transform before converting it into I3D space.
-            custom_parent_transform = self._convert_to_i3d_space(custom_parent.matrix_world)
-            return custom_parent_transform.inverted() @ armature_transform @ bone_transform
-
-        # Default behavior for bones with no custom parent
-        # For bones parented directly to the armature, matrix_local already represents their transform
-        # relative to the armature, so no additional adjustments are needed.
-        if self.i3d.settings['collapse_armatures']:
-            # collapse_armatures deletes the armature object in the I3D, so we need to mutliply the armature matrix
-            # into the root bone since the bone essentially replaces the armature object
-            return armature_transform @ bone_transform
-        # If there's no custom parent, and we're not collapsing armatures, the bone's local transform
-        # is already correct relative to the armature. Just return it as-is.
-        return bone_transform
-
-
-class SkinnedMeshRootNode(TransformGroupNode):
-    def __init__(self, id_: int, armature_object: bpy.types.Armature,
-                 i3d: I3D, parent: Union[SceneGraphNode, None] = None):
-        # The skinBindID essentially, but mapped with the bone names for easy reference. An ordered dict is important
-        # but dicts should be ordered going forwards in python
-        self.bones: List[SkinnedMeshBoneNode] = list()
-        self.bone_mapping: Dict[str, int] = {}
-        # To determine if we just added the armature through a modifier lookup or knows its position in the scenegraph
-        self.is_located = False
-
-        super().__init__(id_=id_, empty_object=armature_object, i3d=i3d, parent=parent)
-
-        for bone in armature_object.data.bones:
-            if bone.parent is None:
-                self._add_bone(bone, self)
-
-    def add_i3d_mapping_to_xml(self):
-        """Wont export armature mapping, if 'collapsing armatures' is enabled
-        """
-        if not self.i3d.settings['collapse_armatures']:
-            super().add_i3d_mapping_to_xml()
-
-    def _add_bone(self, bone_object: bpy.types.Bone, parent: Union[SkinnedMeshBoneNode, SkinnedMeshRootNode]):
-        """Recursive function for adding a bone along with all of its children"""
-        self.bones.append(self.i3d.add_bone(bone_object, parent))
-        current_bone = self.bones[-1]
-        self.bone_mapping[bone_object.name] = current_bone.id
-
-        for child_bone in bone_object.children:
-            self._add_bone(child_bone, current_bone)
-
-    @staticmethod
-    def _find_node_by_blender_object(root_nodes, target_object):
-        """Recursively find a node in the scene graph by its Blender object."""
-        for root_node in root_nodes:
-            if root_node.blender_object == target_object:
-                return root_node
-            if child_result := SkinnedMeshRootNode._find_node_by_blender_object(root_node.children, target_object):
-                return child_result
-        return None
-
-    @staticmethod
-    def _get_new_bone_parent(armature_object: bpy.types.Armature,
-                             bone: bpy.types.Bone) -> Optional[Union[bpy.types.Object, bpy.types.Bone]]:
-        """Return the target object or bone of the first 'Child Of' constraint for a bone."""
-        pose_bone = armature_object.pose.bones.get(bone.name)
-        if not pose_bone:
-            return None
-
-        child_of_constraint = next((constraint for constraint in pose_bone.constraints
-                                    if constraint.type == 'CHILD_OF'), None)
-        if child_of_constraint and child_of_constraint.target:
-            return child_of_constraint.target
-        return None
-
-    def update_bone_parent(self, parent):
-        """Update the parent of each bone based on constraints or fallback to default behavior."""
-        for bone in self.bones:
-            new_parent_target = self._get_new_bone_parent(self.blender_object, bone)
-            effective_parent = self._find_node_by_blender_object(self.i3d.scene_root_nodes, new_parent_target) \
-                if new_parent_target else parent
-
-            # Skip reparenting if the bone's parent is another bone in the same armature
-            if bone.parent != self:
-                continue
-
-            self.logger.debug(f"Bone {bone.name} set parent to: "
-                              f"{effective_parent.name if effective_parent else 'Root'}")
-
-            # Remove bone from current parent
-            if bone in self.children:
-                self.children.remove(bone)
-<<<<<<< HEAD
-                self.element.remove(bone.element)
-
-            # Add bone to new parent if found
-            if effective_parent:
-                effective_parent.add_child(bone)
-                effective_parent.element.append(bone.element)
-            else:
-                # If no valid parent is found, add to the root
-                self.i3d.scene_root_nodes.append(bone)
-                self.i3d.xml_elements['Scene'].append(bone.element)
-=======
-                if parent is not None:
-                    bone.parent = parent
-                    parent.add_child(bone)
-                    parent.element.append(bone.element)
-                else:
-                    bone.parent = None
-                    self.i3d.scene_root_nodes.append(bone)
-                    self.i3d.xml_elements['Scene'].append(bone.element)
->>>>>>> 2e7f7869
-
-
-class SkinnedMeshShapeNode(ShapeNode):
-    def __init__(self, id_: int, skinned_mesh_object: bpy.types.Object, i3d: I3D,
-                 parent: [SceneGraphNode or None] = None):
-        self.armature_nodes = []
-        self.skinned_mesh_name = xml_i3d.skinned_mesh_prefix + skinned_mesh_object.data.name
-        for modifier in skinned_mesh_object.modifiers:
-            if modifier.type == 'ARMATURE':
-                self.armature_nodes.append(i3d.add_armature(modifier.object))
-        self.bone_mapping = ChainMap(*[armature.bone_mapping for armature in self.armature_nodes])
-        super().__init__(id_=id_, shape_object=skinned_mesh_object, i3d=i3d, parent=parent)
-
-    def add_shape(self):
-        # Use a ChainMap to easily combine multiple bone mappings and get around any problems with multiple bones
-        # named the same as a ChainMap just gets the bone from the first armature added
-        self.shape_id = self.i3d.add_shape(EvaluatedMesh(self.i3d, self.blender_object), self.skinned_mesh_name,
-                                           bone_mapping=self.bone_mapping, tangent=self.tangent)
-        self.xml_elements['IndexedTriangleSet'] = self.i3d.shapes[self.shape_id].element
-
-    def populate_xml_element(self):
-        super().populate_xml_element()
-        vertex_group_binding = self.i3d.shapes[self.shape_id].vertex_group_ids
-        self.logger.debug(f"Skinned groups: {vertex_group_binding}")
-
-        skin_bind_id = ''
-        for vertex_group_id in sorted(vertex_group_binding, key=vertex_group_binding.get):
-            skin_bind_id += f"{self.bone_mapping[self.blender_object.vertex_groups[vertex_group_id].name]} "
-        skin_bind_id = skin_bind_id[:-1]
-
-        self._write_attribute('skinBindNodeIds', skin_bind_id)
+"""
+A lot of classes in this file is purely to have different classes for different objects that are functionally the same,
+but it helps with debugging big trees and seeing the structure.
+"""
+from __future__ import annotations
+from typing import (Union, Dict, List, Type, OrderedDict, Optional)
+from collections import ChainMap
+import mathutils
+import bpy
+
+from . import node
+from .node import (TransformGroupNode, SceneGraphNode)
+from .shape import (ShapeNode, EvaluatedMesh)
+from ..i3d import I3D
+from .. import xml_i3d
+
+import math
+
+
+class SkinnedMeshBoneNode(TransformGroupNode):
+    def __init__(self, id_: int, bone_object: bpy.types.Bone,
+                 i3d: I3D, parent: SceneGraphNode):
+        super().__init__(id_=id_, empty_object=bone_object, i3d=i3d, parent=parent)
+
+    def _convert_to_i3d_space(self, matrix: mathutils.Matrix) -> mathutils.Matrix:
+        conversion_matrix: mathutils.Matrix = self.i3d.conversion_matrix
+        return conversion_matrix @ matrix @ conversion_matrix.inverted()
+
+    @property
+    def _transform_for_conversion(self) -> mathutils.Matrix:
+        if self.blender_object.parent and isinstance(self.blender_object.parent, bpy.types.Bone):
+            # When a bone is parented to another bone, the bone's matrix_local is in relation to the parent bone.
+            # No need for the conversion matrix here since the bones are already in the correct orientation.
+            parent_bone_transform = self.blender_object.parent.matrix_local
+            return parent_bone_transform.inverted() @ self.blender_object.matrix_local
+
+        # Initialize default identity matrix for armature transform
+        armature_transform = mathutils.Matrix.Identity(4)
+
+        custom_parent = None
+
+        # Check if the bone has a 'Child Of' constraint and retrieve its target as the custom parent, if it exists
+        if isinstance(self.parent.blender_object, bpy.types.Object):
+            custom_parent = SkinnedMeshRootNode._get_new_bone_parent(self.parent.blender_object, self.blender_object)
+
+        # Get the armature object only if the bone is not parented to another bone
+        if custom_parent or (not self.blender_object.parent and self.i3d.settings['collapse_armatures']):
+            armature_obj = self.parent.blender_object
+            self.logger.debug(f"the armature object: {armature_obj.name}")
+            armature_transform = self._convert_to_i3d_space(armature_obj.matrix_local)
+
+        # Get the bone's transformation in armature space
+        bone_transform = self._convert_to_i3d_space(self.blender_object.matrix_local)
+
+        # Giants Engine expects bones to point along the Z-axis, just like how Blender shows them visually.
+        # But when a bone is directly connected to the armature (a root bone), Blender internally treats it as pointing
+        # along the Y-axis. This difference needs to be fixed by rotating the bone -90 degrees around the X-axis.
+        # Bones connected to other bones already work correctly and don’t need this adjustment.
+        rot_fix = mathutils.Matrix.Rotation(math.radians(-90.0), 4, 'X')
+        translation = bone_transform.to_translation()
+        bone_transform = rot_fix @ bone_transform.to_3x3().to_4x4()
+        bone_transform.translation = translation
+
+        # If a custom parent exists, calculate bone transformation relative to the parent
+        if custom_parent:
+            self.logger.debug(f"has a custom parent: {custom_parent.name} from child of constraint")
+            # For a 'Child Of' constraint targeting a regular object rather than another bone, the bone’s
+            # final transformation depends on that object’s global position in the scene. Since this object
+            # may lie deep within another hierarchy, `matrix_local` alone isn’t sufficient. Instead, we use
+            # `matrix_world` to get the object’s fully resolved global transform before converting it into I3D space.
+            custom_parent_transform = self._convert_to_i3d_space(custom_parent.matrix_world)
+            return custom_parent_transform.inverted() @ armature_transform @ bone_transform
+
+        # Default behavior for bones with no custom parent
+        # For bones parented directly to the armature, matrix_local already represents their transform
+        # relative to the armature, so no additional adjustments are needed.
+        if self.i3d.settings['collapse_armatures']:
+            # collapse_armatures deletes the armature object in the I3D, so we need to mutliply the armature matrix
+            # into the root bone since the bone essentially replaces the armature object
+            return armature_transform @ bone_transform
+        # If there's no custom parent, and we're not collapsing armatures, the bone's local transform
+        # is already correct relative to the armature. Just return it as-is.
+        return bone_transform
+
+
+class SkinnedMeshRootNode(TransformGroupNode):
+    def __init__(self, id_: int, armature_object: bpy.types.Armature,
+                 i3d: I3D, parent: Union[SceneGraphNode, None] = None):
+        # The skinBindID essentially, but mapped with the bone names for easy reference. An ordered dict is important
+        # but dicts should be ordered going forwards in python
+        self.bones: List[SkinnedMeshBoneNode] = list()
+        self.bone_mapping: Dict[str, int] = {}
+        # To determine if we just added the armature through a modifier lookup or knows its position in the scenegraph
+        self.is_located = False
+
+        super().__init__(id_=id_, empty_object=armature_object, i3d=i3d, parent=parent)
+
+        for bone in armature_object.data.bones:
+            if bone.parent is None:
+                self._add_bone(bone, self)
+
+    def add_i3d_mapping_to_xml(self):
+        """Wont export armature mapping, if 'collapsing armatures' is enabled
+        """
+        if not self.i3d.settings['collapse_armatures']:
+            super().add_i3d_mapping_to_xml()
+
+    def _add_bone(self, bone_object: bpy.types.Bone, parent: Union[SkinnedMeshBoneNode, SkinnedMeshRootNode]):
+        """Recursive function for adding a bone along with all of its children"""
+        self.bones.append(self.i3d.add_bone(bone_object, parent))
+        current_bone = self.bones[-1]
+        self.bone_mapping[bone_object.name] = current_bone.id
+
+        for child_bone in bone_object.children:
+            self._add_bone(child_bone, current_bone)
+
+    @staticmethod
+    def _find_node_by_blender_object(root_nodes, target_object):
+        """Recursively find a node in the scene graph by its Blender object."""
+        for root_node in root_nodes:
+            if root_node.blender_object == target_object:
+                return root_node
+            if child_result := SkinnedMeshRootNode._find_node_by_blender_object(root_node.children, target_object):
+                return child_result
+        return None
+
+    @staticmethod
+    def _get_new_bone_parent(armature_object: bpy.types.Armature,
+                             bone: bpy.types.Bone) -> Optional[Union[bpy.types.Object, bpy.types.Bone]]:
+        """Return the target object or bone of the first 'Child Of' constraint for a bone."""
+        pose_bone = armature_object.pose.bones.get(bone.name)
+        if not pose_bone:
+            return None
+
+        child_of_constraint = next((constraint for constraint in pose_bone.constraints
+                                    if constraint.type == 'CHILD_OF'), None)
+        if child_of_constraint and child_of_constraint.target:
+            return child_of_constraint.target
+        return None
+
+    def update_bone_parent(self, parent):
+        """Update the parent of each bone based on constraints or fallback to default behavior."""
+        for bone in self.bones:
+            new_parent_target = self._get_new_bone_parent(self.blender_object, bone)
+            effective_parent = self._find_node_by_blender_object(self.i3d.scene_root_nodes, new_parent_target) \
+                if new_parent_target else parent
+
+            # Skip reparenting if the bone's parent is another bone in the same armature
+            if bone.parent != self:
+                continue
+
+            self.logger.debug(f"Bone {bone.name} set parent to: "
+                              f"{effective_parent.name if effective_parent else 'Root'}")
+
+            # Remove bone from current parent
+            if bone in self.children:
+                self.children.remove(bone)
+                self.element.remove(bone.element)
+
+            # Add bone to new parent if found
+            if effective_parent:
+                bone.parent = parent
+                effective_parent.add_child(bone)
+                effective_parent.element.append(bone.element)
+            else:
+                # If no valid parent is found, add to the root
+                bone.parent = None
+                self.i3d.scene_root_nodes.append(bone)
+                self.i3d.xml_elements['Scene'].append(bone.element)
+
+
+class SkinnedMeshShapeNode(ShapeNode):
+    def __init__(self, id_: int, skinned_mesh_object: bpy.types.Object, i3d: I3D,
+                 parent: [SceneGraphNode or None] = None):
+        self.armature_nodes = []
+        self.skinned_mesh_name = xml_i3d.skinned_mesh_prefix + skinned_mesh_object.data.name
+        for modifier in skinned_mesh_object.modifiers:
+            if modifier.type == 'ARMATURE':
+                self.armature_nodes.append(i3d.add_armature(modifier.object))
+        self.bone_mapping = ChainMap(*[armature.bone_mapping for armature in self.armature_nodes])
+        super().__init__(id_=id_, shape_object=skinned_mesh_object, i3d=i3d, parent=parent)
+
+    def add_shape(self):
+        # Use a ChainMap to easily combine multiple bone mappings and get around any problems with multiple bones
+        # named the same as a ChainMap just gets the bone from the first armature added
+        self.shape_id = self.i3d.add_shape(EvaluatedMesh(self.i3d, self.blender_object), self.skinned_mesh_name,
+                                           bone_mapping=self.bone_mapping, tangent=self.tangent)
+        self.xml_elements['IndexedTriangleSet'] = self.i3d.shapes[self.shape_id].element
+
+    def populate_xml_element(self):
+        super().populate_xml_element()
+        vertex_group_binding = self.i3d.shapes[self.shape_id].vertex_group_ids
+        self.logger.debug(f"Skinned groups: {vertex_group_binding}")
+
+        skin_bind_id = ''
+        for vertex_group_id in sorted(vertex_group_binding, key=vertex_group_binding.get):
+            skin_bind_id += f"{self.bone_mapping[self.blender_object.vertex_groups[vertex_group_id].name]} "
+        skin_bind_id = skin_bind_id[:-1]
+
+        self._write_attribute('skinBindNodeIds', skin_bind_id)